--- conflicted
+++ resolved
@@ -40,26 +40,22 @@
 
     ss.subspec 'Extensions' do |sse|
       sse.dependency 'YapDatabase/Standard/Core'
-<<<<<<< HEAD
       
       sse.subspec 'View' do |ssee|
         ssee.source_files = 'YapDatabase/Extensions/View/**/*.{h,m,mm,c}'
+        ssee.private_header_files = 'YapDatabase/Extensions/View/Internal/*.h'
       end
       
       sse.subspec 'AutoView' do |ssee|
         ssee.dependency 'YapDatabase/Standard/Extensions/View'
         ssee.source_files = 'YapDatabase/Extensions/AutoView/**/*.{h,m,mm,c}'
+        ssee.private_header_files = 'YapDatabase/Extensions/AutoView/Internal/*.h'
       end
       
       sse.subspec 'ManualView' do |ssee|
         ssee.dependency 'YapDatabase/Standard/Extensions/View'
         ssee.source_files = 'YapDatabase/Extensions/ManualView/**/*.{h,m,mm,c}'
-=======
-
-      sse.subspec 'Views' do |ssee|
-        ssee.source_files = 'YapDatabase/Extensions/Views/**/*.{h,m,mm,c}'
-        ssee.private_header_files = 'YapDatabase/Extensions/Views/Internal/*.h'
->>>>>>> 8ea3b2f2
+        ssee.private_header_files = 'YapDatabase/Extensions/ManualView/Internal/*.h'
       end
 
       sse.subspec 'SecondaryIndex' do |ssee|
@@ -86,31 +82,18 @@
         ssee.source_files = 'YapDatabase/Extensions/Hooks/**/*.{h,m,mm,c}'
         ssee.private_header_files = 'YapDatabase/Extensions/Hooks/Internal/*.h'
       end
-<<<<<<< HEAD
       
       sse.subspec 'FilteredView' do |ssee|
         ssee.dependency 'YapDatabase/Standard/Extensions/View'
         ssee.source_files = 'YapDatabase/Extensions/FilteredView/**/*.{h,m,mm,c}'
+        ssee.private_header_files = 'YapDatabase/Extensions/FilteredView/Internal/*.h'
       end
       
       sse.subspec 'SearchResultsView' do |ssee|
         ssee.dependency 'YapDatabase/Standard/Extensions/AutoView'
         ssee.dependency 'YapDatabase/Standard/Extensions/FullTextSearch'
         ssee.source_files = 'YapDatabase/Extensions/SearchResultsView/**/*.{h,m,mm,c}'
-=======
-
-      sse.subspec 'FilteredViews' do |ssee|
-        ssee.dependency 'YapDatabase/Standard/Extensions/Views'
-        ssee.source_files = 'YapDatabase/Extensions/FilteredViews/**/*.{h,m,mm,c}'
-        ssee.private_header_files = 'YapDatabase/Extensions/FilteredViews/Internal/*.h'
-      end
-
-      sse.subspec 'SearchResults' do |ssee|
-        ssee.dependency 'YapDatabase/Standard/Extensions/Views'
-        ssee.dependency 'YapDatabase/Standard/Extensions/FullTextSearch'
-        ssee.source_files = 'YapDatabase/Extensions/SearchResults/**/*.{h,m,mm,c}'
-        ssee.private_header_files = 'YapDatabase/Extensions/SearchResults/Internal/*.h'
->>>>>>> 8ea3b2f2
+        ssee.private_header_files = 'YapDatabase/Extensions/SearchResultsView/Internal/*.h'
       end
 
       sse.subspec 'CloudKit' do |ssee|
@@ -131,17 +114,10 @@
       end
 
       sse.subspec 'ActionManager' do |ssee|
-<<<<<<< HEAD
-        ssee.osx.deployment_target = '10.8'
-        ssee.ios.deployment_target = '6.0'
-        ssee.dependency 'Reachability', '~> 3'
-        ssee.dependency 'YapDatabase/Standard/Extensions/View'
-=======
         ssee.osx.framework   = 'SystemConfiguration'
         ssee.ios.framework   = 'SystemConfiguration'
         ssee.tvos.framework  = 'SystemConfiguration'
-        ssee.dependency 'YapDatabase/Standard/Extensions/Views'
->>>>>>> 8ea3b2f2
+        ssee.dependency 'YapDatabase/Standard/Extensions/View'
         ssee.source_files = 'YapDatabase/Extensions/ActionManager/**/*.{h,m,mm,c}'
         ssee.private_header_files = 'YapDatabase/Extensions/ActionManager/Internal/*.h'
       end
@@ -163,26 +139,22 @@
 
     ss.subspec 'Extensions' do |sse|
       sse.dependency 'YapDatabase/SQLCipher/Core'
-<<<<<<< HEAD
       
       sse.subspec 'View' do |ssee|
         ssee.source_files = 'YapDatabase/Extensions/View/**/*.{h,m,mm,c}'
+        ssee.private_header_files = 'YapDatabase/Extensions/View/Internal/*.h'
       end
       
       sse.subspec 'AutoView' do |ssee|
         ssee.dependency 'YapDatabase/SQLCipher/Extensions/View'
         ssee.source_files = 'YapDatabase/Extensions/AutoView/**/*.{h,m,mm,c}'
+        ssee.private_header_files = 'YapDatabase/Extensions/AutoView/Internal/*.h'
       end
       
       sse.subspec 'ManualView' do |ssee|
         ssee.dependency 'YapDatabase/SQLCipher/Extensions/View'
         ssee.source_files = 'YapDatabase/Extensions/ManualView/**/*.{h,m,mm,c}'
-=======
-
-      sse.subspec 'Views' do |ssee|
-        ssee.source_files = 'YapDatabase/Extensions/Views/**/*.{h,m,mm,c}'
-        ssee.private_header_files = 'YapDatabase/Extensions/Views/Internal/*.h'
->>>>>>> 8ea3b2f2
+        ssee.private_header_files = 'YapDatabase/Extensions/ManualView/Internal/*.h'
       end
 
       sse.subspec 'SecondaryIndex' do |ssee|
@@ -209,31 +181,18 @@
         ssee.source_files = 'YapDatabase/Extensions/Hooks/**/*.{h,m,mm,c}'
         ssee.private_header_files = 'YapDatabase/Extensions/Hooks/Internal/*.h'
       end
-<<<<<<< HEAD
       
       sse.subspec 'FilteredView' do |ssee|
         ssee.dependency 'YapDatabase/SQLCipher/Extensions/View'
         ssee.source_files = 'YapDatabase/Extensions/FilteredView/**/*.{h,m,mm,c}'
+        ssee.private_header_files = 'YapDatabase/Extensions/FilteredView/Internal/*.h'
       end
       
       sse.subspec 'SearchResultsView' do |ssee|
         ssee.dependency 'YapDatabase/SQLCipher/Extensions/AutoView'
         ssee.dependency 'YapDatabase/SQLCipher/Extensions/FullTextSearch'
         ssee.source_files = 'YapDatabase/Extensions/SearchResultsView/**/*.{h,m,mm,c}'
-=======
-
-      sse.subspec 'FilteredViews' do |ssee|
-        ssee.dependency 'YapDatabase/SQLCipher/Extensions/Views'
-        ssee.source_files = 'YapDatabase/Extensions/FilteredViews/**/*.{h,m,mm,c}'
-        ssee.private_header_files = 'YapDatabase/Extensions/FilteredViews/Internal/*.h'
-      end
-
-      sse.subspec 'SearchResults' do |ssee|
-        ssee.dependency 'YapDatabase/SQLCipher/Extensions/Views'
-        ssee.dependency 'YapDatabase/SQLCipher/Extensions/FullTextSearch'
-        ssee.source_files = 'YapDatabase/Extensions/SearchResults/**/*.{h,m,mm,c}'
-        ssee.private_header_files = 'YapDatabase/Extensions/SearchResults/Internal/*.h'
->>>>>>> 8ea3b2f2
+        ssee.private_header_files = 'YapDatabase/Extensions/SearchResultsView/Internal/*.h'
       end
 
       sse.subspec 'CloudKit' do |ssee|
@@ -254,17 +213,10 @@
       end
 
       sse.subspec 'ActionManager' do |ssee|
-<<<<<<< HEAD
-        ssee.osx.deployment_target = '10.8'
-        ssee.ios.deployment_target = '6.0'
-        ssee.dependency 'Reachability', '~> 3'
-        ssee.dependency 'YapDatabase/SQLCipher/Extensions/View'
-=======
         ssee.osx.framework   = 'SystemConfiguration'
         ssee.ios.framework   = 'SystemConfiguration'
         ssee.tvos.framework  = 'SystemConfiguration'
-        ssee.dependency 'YapDatabase/SQLCipher/Extensions/Views'
->>>>>>> 8ea3b2f2
+        ssee.dependency 'YapDatabase/SQLCipher/Extensions/View'
         ssee.source_files = 'YapDatabase/Extensions/ActionManager/**/*.{h,m,mm,c}'
         ssee.private_header_files = 'YapDatabase/Extensions/ActionManager/Internal/*.h'
       end
