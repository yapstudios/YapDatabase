#import "YapAbstractDatabaseConnection.h"
#import "YapAbstractDatabasePrivate.h"
#import "YapAbstractDatabaseExtensionPrivate.h"

#import "YapDatabaseString.h"
#import "YapDatabaseLogging.h"
#import "YapCache.h"

#import <objc/runtime.h>
#import <libkern/OSAtomic.h>

#if ! __has_feature(objc_arc)
#warning This file must be compiled with ARC. Use -fobjc-arc flag (or convert project to ARC).
#endif

/**
 * Define log level for this file: OFF, ERROR, WARN, INFO, VERBOSE
 * See YapDatabaseLogging.h for more information.
**/
#if DEBUG
  static const int ydbLogLevel = YDB_LOG_LEVEL_INFO;
#else
  static const int ydbLogLevel = YDB_LOG_LEVEL_WARN;
#endif

#define DEFAULT_OBJECT_CACHE_LIMIT   250
#define DEFAULT_METADATA_CACHE_LIMIT 500


@implementation YapAbstractDatabaseConnection {

	OSSpinLock lock;
	BOOL writeQueueSuspended;
	BOOL activeReadWriteTransaction;
	
/* As declared in YapAbstractDatabasePrivate.h :

@private
	sqlite3_stmt *beginTransactionStatement;
	sqlite3_stmt *commitTransactionStatement;
	
	sqlite3_stmt *yapGetDataForKeyStatement; // Against "yap2" database, for internal use
	sqlite3_stmt *yapSetDataForKeyStatement; // Against "yap2" database, for internal use
	
	NSDictionary *registeredExtensions;
	NSMutableDictionary *extensions;
	BOOL extensionsReady;
 
@protected
	dispatch_queue_t connectionQueue;
	void *IsOnConnectionQueueKey;
	
	YapAbstractDatabase *database;
	
@public
	sqlite3 *db;
	
	BOOL rollback
	
	YapCache *objectCache;
	YapCache *metadataCache;
	
	NSUInteger objectCacheLimit;          // Read-only by transaction. Use as consideration of whether to add to cache.
	NSUInteger metadataCacheLimit;        // Read-only by transaction. Use as consideration of whether to add to cache.
	
	BOOL needsMarkSqlLevelSharedReadLock; // Read-only by transaction. Use as consideration of whether to invoke method.

*/
}

+ (void)load
{
	static BOOL loaded = NO;
	if (!loaded)
	{
		// Method swizzle:
		// Both extension: and ext: are designed to be the same method (with ext: shorthand for extension:).
		// So swap out the ext: method to point to extension:.
		
		Method extMethod = class_getInstanceMethod([self class], @selector(ext:));
		IMP extensionIMP = class_getMethodImplementation([self class], @selector(extension:));
		
		method_setImplementation(extMethod, extensionIMP);
		loaded = YES;
	}
}

- (id)initWithDatabase:(YapAbstractDatabase *)inDatabase
{
	if ((self = [super init]))
	{
		abstractDatabase = inDatabase;
		connectionQueue = dispatch_queue_create("YapDatabaseConnection", NULL);
		
		IsOnConnectionQueueKey = &IsOnConnectionQueueKey;
		dispatch_queue_set_specific(connectionQueue, IsOnConnectionQueueKey, IsOnConnectionQueueKey, NULL);
		
	#if DEBUG
		throwExceptionsForImplicitlyEndingLongLivedReadTransaction = YES;
	#else
		throwExceptionsForImplicitlyEndingLongLivedReadTransaction = NO;
	#endif
		
		pendingChangesets = [[NSMutableArray alloc] init];
		processedChangesets = [[NSMutableArray alloc] init];
		
<<<<<<< HEAD
		if ([[NSDictionary class] respondsToSelector:@selector(sharedKeySetForKeys:)])
		{
			sharedKeySetForInternalChangeset = [NSDictionary sharedKeySetForKeys:[self internalChangesetKeys]];
			sharedKeySetForExternalChangeset = [NSDictionary sharedKeySetForKeys:[self externalChangesetKeys]];
		}
		else
		{
			internalChangesetKeysCount = [[self internalChangesetKeys] count];
			externalChangesetKeysCount = [[self externalChangesetKeys] count];
		}
=======
		sharedKeySetForInternalChangeset = [NSDictionary sharedKeySetForKeys:[self internalChangesetKeys]];
		sharedKeySetForExternalChangeset = [NSDictionary sharedKeySetForKeys:[self externalChangesetKeys]];
		sharedKeySetForExtensions        = [NSDictionary sharedKeySetForKeys:@[]];
>>>>>>> d32c0118
		
		extensions = [[NSMutableDictionary alloc] init];
		
		YapAbstractDatabaseDefaults *defaults = [abstractDatabase defaults];
		
		if (defaults.objectCacheEnabled)
		{
			objectCacheLimit = defaults.objectCacheLimit;
			objectCache = [[YapCache alloc] initWithKeyClass:[abstractDatabase cacheKeyClass]];
			objectCache.countLimit = objectCacheLimit;
		}
		if (defaults.metadataCacheEnabled)
		{
			metadataCacheLimit = defaults.metadataCacheLimit;
			metadataCache = [[YapCache alloc] initWithKeyClass:[abstractDatabase cacheKeyClass]];
			metadataCache.countLimit = metadataCacheLimit;
		}
		
		#if TARGET_OS_IPHONE
		self.autoFlushMemoryLevel = defaults.autoFlushMemoryLevel;
		#endif
		
		lock = OS_SPINLOCK_INIT;
		
<<<<<<< HEAD
		// Open the database connection.
		//
		// We use SQLITE_OPEN_NOMUTEX to use the multi-thread threading mode,
		// as we will be serializing access to the connection externally.
		
		int flags = SQLITE_OPEN_READWRITE | SQLITE_OPEN_CREATE | SQLITE_OPEN_NOMUTEX | SQLITE_OPEN_PRIVATECACHE;
		
		int status = sqlite3_open_v2([database.databasePath UTF8String], &db, flags, NULL);
		if (status != SQLITE_OK)
=======
		db = [abstractDatabase connectionPoolDequeue];
		if (db == NULL)
>>>>>>> d32c0118
		{
			// Open the database connection.
			//
			// We use SQLITE_OPEN_NOMUTEX to use the multi-thread threading mode,
			// as we will be serializing access to the connection externally.
			
			int flags = SQLITE_OPEN_READWRITE | SQLITE_OPEN_CREATE | SQLITE_OPEN_NOMUTEX | SQLITE_OPEN_PRIVATECACHE;
			
			int status = sqlite3_open_v2([abstractDatabase.databasePath UTF8String], &db, flags, NULL);
			if (status != SQLITE_OK)
			{
				// Sometimes the open function returns a db to allow us to query it for the error message
				if (db) {
					YDBLogWarn(@"Error opening database: %d %s", status, sqlite3_errmsg(db));
				}
				else {
					YDBLogError(@"Error opening database: %d", status);
				}
			}
			else
			{
				// Disable autocheckpointing.
				//
				// YapDatabase has its own optimized checkpointing algorithm built-in.
				// It knows the state of every active connection for the database,
				// so it can invoke the checkpoint methods at the precise time in which a checkpoint can be most effective.
				
				sqlite3_wal_autocheckpoint(db, 0);
				
				// Edge case workaround.
				//
				// If there's an active checkpoint operation,
				// then the very first time we call sqlite3_prepare_v2 on this db,
				// we sometimes get a SQLITE_BUSY error.
				//
				// This only seems to happen once, and only during the very first use of the db instance.
				// I'm still tyring to figure out exactly why this is.
				// For now I'm setting a busy timeout as a temporary workaround.
				//
				// Note: I've also tested setting a busy_handler which logs the number of times its called.
				// And in all my testing, I've only seen the busy_handler called once per db.
				
				sqlite3_busy_timeout(db, 50); // milliseconds
			}
		}
		
		#if TARGET_OS_IPHONE
		[[NSNotificationCenter defaultCenter] addObserver:self
		                                         selector:@selector(didReceiveMemoryWarning:)
		                                             name:UIApplicationDidReceiveMemoryWarningNotification
		                                           object:nil];
		#endif
	}
	return self;
}

/**
 * This method will be invoked before any other method.
 * It can be used to do any setup that may be needed.
**/
- (void)prepare
{
	// This method is invoked from our connectionQueue, within the snapshotQueue.
	// Don't do anything expensive here that might tie up the snapshotQueue.
	
	snapshot = [abstractDatabase snapshot];
	registeredExtensions = [abstractDatabase registeredExtensions];
	
	extensionsReady = ([registeredExtensions count] == 0);
}

- (void)dealloc
{
	YDBLogVerbose(@"Dealloc <YapDatabaseConnection %p: databaseName=%@>",
				  self, [abstractDatabase.databasePath lastPathComponent]);
	
	dispatch_block_t block = ^{ @autoreleasepool {
		
		if (longLivedReadTransaction) {
			[self postReadTransaction:longLivedReadTransaction];
			longLivedReadTransaction = nil;
		}
	}};
	
	if (dispatch_get_specific(IsOnConnectionQueueKey))
		block();
	else
		dispatch_sync(connectionQueue, block);
	
	[[NSNotificationCenter defaultCenter] removeObserver:self];
	
	[extensions removeAllObjects];
	
	sqlite_finalize_null(&yapGetDataForKeyStatement);
	sqlite_finalize_null(&yapSetDataForKeyStatement);
	sqlite_finalize_null(&yapRemoveExtensionStatement);
	sqlite_finalize_null(&rollbackTransactionStatement);
	sqlite_finalize_null(&beginTransactionStatement);
	sqlite_finalize_null(&commitTransactionStatement);
	
	if (db)
	{
		if ([abstractDatabase connectionPoolEnqueue:db] == NO)
		{
			int status = sqlite3_close(db);
			if (status != SQLITE_OK)
			{
				YDBLogError(@"Error in sqlite_close: %d %s", status, sqlite3_errmsg(db));
			}
		}
		
		db = NULL;
	}
	
	[abstractDatabase removeConnection:self];
	
#if !OS_OBJECT_USE_OBJC
	if (connectionQueue)
		dispatch_release(connectionQueue);
#endif
}

////////////////////////////////////////////////////////////////////////////////////////////////////////////////////////
#pragma mark Properties
////////////////////////////////////////////////////////////////////////////////////////////////////////////////////////

@synthesize abstractDatabase = abstractDatabase;
@synthesize connectionQueue = connectionQueue;
@synthesize name = _name;

#if TARGET_OS_IPHONE
@synthesize autoFlushMemoryLevel;
#endif

- (BOOL)objectCacheEnabled
{
	__block BOOL result = NO;
	
	dispatch_block_t block = ^{
		result = (objectCache != nil);
	};
	
	if (dispatch_get_specific(IsOnConnectionQueueKey))
		block();
	else
		dispatch_sync(connectionQueue, block);
	
	return result;
}

- (void)setObjectCacheEnabled:(BOOL)flag
{
	dispatch_block_t block = ^{
		
		if (flag) // Enabled
		{
			if (objectCache == nil)
			{
				objectCache = [[YapCache alloc] initWithKeyClass:[abstractDatabase cacheKeyClass]];
				objectCache.countLimit = objectCacheLimit;
			}
		}
		else // Disabled
		{
			objectCache = nil;
		}
	};
	
	if (dispatch_get_specific(IsOnConnectionQueueKey))
		block();
	else
		dispatch_async(connectionQueue, block);
}

- (NSUInteger)objectCacheLimit
{
	__block NSUInteger result = 0;
	
	dispatch_block_t block = ^{
		result = objectCacheLimit;
	};
	
	if (dispatch_get_specific(IsOnConnectionQueueKey))
		block();
	else
		dispatch_sync(connectionQueue, block);
	
	return result;
}

- (void)setObjectCacheLimit:(NSUInteger)newObjectCacheLimit
{
	dispatch_block_t block = ^{
		
		if (objectCacheLimit != newObjectCacheLimit)
		{
			objectCacheLimit = newObjectCacheLimit;
			
			if (objectCache == nil)
			{
				return; // Limit changed, but objectCache is still disabled
			}
			else
			{
				objectCache.countLimit = objectCacheLimit;
			}
		}
	};
	
	if (dispatch_get_specific(IsOnConnectionQueueKey))
		block();
	else
		dispatch_async(connectionQueue, block);
}

- (BOOL)metadataCacheEnabled
{
	__block BOOL result = NO;
	
	dispatch_block_t block = ^{
		result = (metadataCache != nil);
	};
	
	if (dispatch_get_specific(IsOnConnectionQueueKey))
		block();
	else
		dispatch_sync(connectionQueue, block);
	
	return result;
}

- (void)setMetadataCacheEnabled:(BOOL)flag
{
	dispatch_block_t block = ^{
		
		if (flag) // Enabled
		{
			if (metadataCache == nil)
			{
				metadataCache = [[YapCache alloc] initWithKeyClass:[abstractDatabase cacheKeyClass]];
				metadataCache.countLimit = metadataCacheLimit;
			}
		}
		else // Disabled
		{
			metadataCache = nil;
		}
	};
	
	if (dispatch_get_specific(IsOnConnectionQueueKey))
		block();
	else
		dispatch_async(connectionQueue, block);
}

- (NSUInteger)metadataCacheLimit
{
	__block NSUInteger result = 0;
	
	dispatch_block_t block = ^{
		result = metadataCacheLimit;
	};
	
	if (dispatch_get_specific(IsOnConnectionQueueKey))
		block();
	else
		dispatch_sync(connectionQueue, block);
	
	return result;
}

- (void)setMetadataCacheLimit:(NSUInteger)newMetadataCacheLimit
{
	dispatch_block_t block = ^{
		
		if (metadataCacheLimit != newMetadataCacheLimit)
		{
			metadataCacheLimit = newMetadataCacheLimit;
			
			if (metadataCache == nil)
			{
				return; // Limit changed but metadataCache still disabled
			}
			else
			{
				metadataCache.countLimit = metadataCacheLimit;
			}
		}
	};
	
	if (dispatch_get_specific(IsOnConnectionQueueKey))
		block();
	else
		dispatch_async(connectionQueue, block);
}

- (YapDatabasePolicy)objectPolicy
{
	__block YapDatabasePolicy policy = YapDatabasePolicyShare;
	
	dispatch_block_t block = ^{
		policy = objectPolicy;
	};
	
	if (dispatch_get_specific(IsOnConnectionQueueKey))
		block();
	else
		dispatch_sync(connectionQueue, block);
	
	return policy;
}

- (void)setObjectPolicy:(YapDatabasePolicy)newObjectPolicy
{
	dispatch_block_t block = ^{
		
		// sanity check
		switch (newObjectPolicy)
		{
			case YapDatabasePolicyContainment :
			case YapDatabasePolicyShare       :
			case YapDatabasePolicyCopy        : objectPolicy = newObjectPolicy; break;
			default                           : objectPolicy = YapDatabasePolicyContainment;
		}
	};
	
	if (dispatch_get_specific(IsOnConnectionQueueKey))
		block();
	else
		dispatch_async(connectionQueue, block);
}

- (YapDatabasePolicy)metadataPolicy
{
	__block YapDatabasePolicy policy = YapDatabasePolicyShare;
	
	dispatch_block_t block = ^{
		policy = metadataPolicy;
	};
	
	if (dispatch_get_specific(IsOnConnectionQueueKey))
		block();
	else
		dispatch_sync(connectionQueue, block);
	
	return policy;
}

- (void)setMetadataPolicy:(YapDatabasePolicy)newMetadataPolicy
{
	dispatch_block_t block = ^{
		
		// sanity check
		switch (newMetadataPolicy)
		{
			case YapDatabasePolicyContainment :
			case YapDatabasePolicyShare       :
			case YapDatabasePolicyCopy        : metadataPolicy = newMetadataPolicy; break;
			default                           : metadataPolicy = YapDatabasePolicyContainment;
		}
	};
	
	if (dispatch_get_specific(IsOnConnectionQueueKey))
		block();
	else
		dispatch_async(connectionQueue, block);
}

- (uint64_t)snapshot
{
	__block uint64_t result = 0;
	
	dispatch_block_t block = ^{
		result = snapshot;
	};
	
	if (dispatch_get_specific(IsOnConnectionQueueKey))
		block();
	else
		dispatch_sync(connectionQueue, block);
	
	return result;
}

////////////////////////////////////////////////////////////////////////////////////////////////////////////////////////
#pragma mark Long-Lived Transactions
////////////////////////////////////////////////////////////////////////////////////////////////////////////////////////

- (NSArray *)beginLongLivedReadTransaction
{
	__block NSMutableArray *notifications = nil;
	
	dispatch_block_t block = ^{ @autoreleasepool {
		
		if (longLivedReadTransaction)
		{
			// Caller using implicit atomic reBeginLongLivedReadTransaction
			notifications = (NSMutableArray *)[self endLongLivedReadTransaction];
		}
		
		longLivedReadTransaction = [self newReadTransaction];
		[self preReadTransaction:longLivedReadTransaction];
		
		// The preReadTransaction method acquires the "sqlite-level" snapshot.
		// In doing so, if it needs to fetch and process any changesets,
		// then it adds them to the processedChangesets ivar for us.
		
		if (notifications == nil)
			notifications = [NSMutableArray arrayWithCapacity:[processedChangesets count]];
		
		for (NSDictionary *changeset in processedChangesets)
		{
			// The changeset has already been processed.
			
			NSNotification *notification = [changeset objectForKey:YapDatabaseNotificationKey];
			if (notification) {
				[notifications addObject:notification];
			}
		}
		
		[processedChangesets removeAllObjects];
	}};
	
	if (dispatch_get_specific(IsOnConnectionQueueKey))
		block();
	else
		dispatch_sync(connectionQueue, block);
	
	return notifications;
}

- (NSArray *)endLongLivedReadTransaction
{
	__block NSMutableArray *notifications = nil;
	
	dispatch_block_t block = ^{ @autoreleasepool {
		
		if (longLivedReadTransaction)
		{
			// End the transaction (sqlite commit)
			
			[self postReadTransaction:longLivedReadTransaction];
			longLivedReadTransaction = nil;
			
			// Now process any changesets that were pending.
			// And extract the corresponding external notifications to return the the caller.
			
			notifications = [NSMutableArray arrayWithCapacity:[pendingChangesets count]];
			
			for (NSDictionary *changeset in pendingChangesets)
			{
				[self noteCommittedChanges:changeset];
				
				NSNotification *notification = [changeset objectForKey:YapDatabaseNotificationKey];
				if (notification) {
					[notifications addObject:notification];
				}
			}
			
			[pendingChangesets removeAllObjects];
		}
	}};
	
	if (dispatch_get_specific(IsOnConnectionQueueKey))
		block();
	else
		dispatch_sync(connectionQueue, block);
	
	return notifications;
}

- (BOOL)isInLongLivedReadTransaction
{
	__block BOOL result = NO;
	
	dispatch_block_t block = ^{
		
		result = (longLivedReadTransaction != nil);
	};
	
	if (dispatch_get_specific(IsOnConnectionQueueKey))
		block();
	else
		dispatch_sync(connectionQueue, block);
	
	return result;
}

- (void)enableExceptionsForImplicitlyEndingLongLivedReadTransaction
{
	dispatch_block_t block = ^{
		
		throwExceptionsForImplicitlyEndingLongLivedReadTransaction = YES;
	};
	
	if (dispatch_get_specific(IsOnConnectionQueueKey))
		block();
	else
		dispatch_async(connectionQueue, block);
}

- (void)disableExceptionsForImplicitlyEndingLongLivedReadTransaction
{
	dispatch_block_t block = ^{
		
		throwExceptionsForImplicitlyEndingLongLivedReadTransaction = NO;
	};
	
	if (dispatch_get_specific(IsOnConnectionQueueKey))
		block();
	else
		dispatch_async(connectionQueue, block);
}

////////////////////////////////////////////////////////////////////////////////////////////////////////////////////////
#pragma mark Extensions
////////////////////////////////////////////////////////////////////////////////////////////////////////////////////////

/**
 * Creates or fetches the extension with the given name.
 * If this connection has not yet initialized the proper extensions connection, it is done automatically.
 *
 * @return
 *     A subclass of YapAbstractDatabaseExtensionConnection,
 *     according to the type of extension registered under the given name.
 *
 * One must register an extension with the database before it can be accessed from within connections or transactions.
 * After registration everything works automatically using just the registered extension name.
 *
 * @see [YapAbstractDatabase registerExtension:withName:]
**/
- (id)extension:(NSString *)extName
{
	// This method is PUBLIC.
	//
	// This method returns a subclass of YapAbstractDatabaseExtensionConnection.
	// To get:
	// - YapAbstractDatabaseExtension            => [database registeredExtension:@"registeredNameOfExtension"]
	// - YapAbstractDatabaseExtensionConnection  => [databaseConnection extension:@"registeredNameOfExtension"]
	// - YapAbstractDatabaseExtensionTransaction => [databaseTransaction extension:@"registeredNameOfExtension"]
	
	__block id extConnection = nil;
	
	dispatch_block_t block = ^{
		
		extConnection = [extensions objectForKey:extName];
		
		if (!extConnection && !extensionsReady)
		{
			// We don't have an existing connection for the extension.
			// Create one (if we can).
			
			YapAbstractDatabaseExtension *ext = [registeredExtensions objectForKey:extName];
			if (ext)
			{
				extConnection = [ext newConnection:self];
				[extensions setObject:extConnection forKey:extName];
			}
		}
	};
	
	if (dispatch_get_specific(IsOnConnectionQueueKey))
		block();
	else
		dispatch_sync(connectionQueue, block);
	
	return extConnection;
}

- (id)ext:(NSString *)extensionName
{
	// The "+ (void)load" method swizzles the implementation of this class
	// to point to the implementation of the extension: method.
	//
	// So the two methods are literally the same thing.
	
	return [self extension:extensionName]; // This method is swizzled !
}

- (NSDictionary *)extensions
{
	// This method is INTERNAL
	
	if (!extensionsReady)
	{
		[registeredExtensions enumerateKeysAndObjectsUsingBlock:^(id key, id obj, BOOL *stop) {
			
			__unsafe_unretained NSString *extName = key;
			__unsafe_unretained YapAbstractDatabaseExtension *ext = obj;
			
			if ([extensions objectForKey:extName] == nil)
			{
				id extConnection = [ext newConnection:self];
				[extensions setObject:extConnection forKey:extName];
			}
		}];
		
		extensionsReady = YES;
	}
	
	return extensions;
}

- (BOOL)registerExtension:(YapAbstractDatabaseExtension *)extension withName:(NSString *)extensionName
{
	NSAssert(dispatch_get_specific(abstractDatabase->IsOnWriteQueueKey), @"Must go through writeQueue.");
	
	__block BOOL result = NO;
	
	dispatch_sync(connectionQueue, ^{ @autoreleasepool {
	
		YapAbstractDatabaseTransaction *transaction = [self newReadWriteTransaction];
		[self preReadWriteTransaction:transaction];
		
		YapAbstractDatabaseExtensionConnection *extensionConnection;
		YapAbstractDatabaseExtensionTransaction *extensionTransaction;
		
		extensionConnection = [extension newConnection:self];
		extensionTransaction = [extensionConnection newReadWriteTransaction:transaction];
		
		BOOL isFirstTimeRegistration = NO;
		[self willRegisterExtension:extension
		            withTransaction:transaction
		    isFirstTimeRegistration:&isFirstTimeRegistration];
		
		result = [extensionTransaction createIfNeeded];
		
		if (result)
		{
			[self didRegisterExtension:extension
			           withTransaction:transaction
			   isFirstTimeRegistration:isFirstTimeRegistration];
			
			[self addRegisteredExtensionConnection:extensionConnection];
			[transaction addRegisteredExtensionTransaction:extensionTransaction];
		}
		else
		{
			[transaction rollback];
		}
		
		[self postReadWriteTransaction:transaction];
		registeredExtensionsChanged = NO;
	}});
	
	return result;
}

- (void)unregisterExtension:(NSString *)extensionName
{
	NSAssert(dispatch_get_specific(abstractDatabase->IsOnWriteQueueKey), @"Must go through writeQueue.");
	
	dispatch_sync(connectionQueue, ^{ @autoreleasepool {
		
		YapAbstractDatabaseTransaction *transaction = [self newReadWriteTransaction];
		[self preReadWriteTransaction:transaction];
		
		NSString *className = [transaction stringValueForKey:@"class" extension:extensionName];
		Class class = NSClassFromString(className);
		
		if (className == nil)
		{
			YDBLogWarn(@"Unable to unregister extension(%@). Doesn't appear to be registered.", extensionName);
		}
		else if (class == NULL)
		{
			YDBLogError(@"Unable to unregister extension(%@) with unknown class(%@)", extensionName, className);
		}
		if (![class isSubclassOfClass:[YapAbstractDatabaseExtension class]])
		{
			YDBLogError(@"Unable to unregister extension(%@) with improper class(%@)", extensionName, className);
		}
		else
		{
			// Drop tables
			[class dropTablesForRegisteredName:extensionName withTransaction:transaction];
			
			// Drop preferences (rows in yap2 table)
			[transaction removeAllValuesForExtension:extensionName];
			
			[self didUnregisterExtension:extensionName];
			
			[self removeRegisteredExtensionConnection:extensionName];
			[transaction removeRegisteredExtensionTransaction:extensionName];
		}
		
		[self postReadWriteTransaction:transaction];
		registeredExtensionsChanged = NO;
	}});
}

- (void)willRegisterExtension:(YapAbstractDatabaseExtension *)extension
              withTransaction:(YapAbstractDatabaseTransaction *)transaction
      isFirstTimeRegistration:(BOOL *)isFirstTimeRegistrationPtr
{
	// This method is INTERNAL
	//
	// The class name of every registered extension is recorded in the yap2 table.
	// We ensure that re-registrations under the same name use the same extension class.
	// If we detect a change, we auto-unregister the previous extension.
	//
	// Note: @"class" is a reserved key for all extensions.
	
	NSString *extensionName = extension.registeredName;
	
	NSString *prevExtensionClassName = [transaction stringValueForKey:@"class" extension:extensionName];
	if (prevExtensionClassName == nil)
	{
		*isFirstTimeRegistrationPtr = YES;
		return;
	}
	
	NSString *extensionClassName = NSStringFromClass([extension class]);
	
	if ([prevExtensionClassName isEqualToString:extensionClassName])
	{
		*isFirstTimeRegistrationPtr = NO;
		return;
	}
	
	YDBLogWarn(@"Dropping tables for previously registered extension with name(%@), class(%@) for new class(%@)",
	           extensionName, prevExtensionClassName, extensionClassName);
	
	Class prevExtensionClass = NSClassFromString(prevExtensionClassName);
	
	if (prevExtensionClass == NULL)
	{
		YDBLogError(@"Unable to drop tables for previously registered extension with name(%@), unknown class(%@)",
		            extensionName, prevExtensionClassName);
	}
	else if (![prevExtensionClass isSubclassOfClass:[YapAbstractDatabaseExtension class]])
	{
		YDBLogError(@"Unable to drop tables for previously registered extension with name(%@), invalid class(%@)",
		            extensionName, prevExtensionClassName);
	}
	else
	{
		[prevExtensionClass dropTablesForRegisteredName:extensionName withTransaction:transaction];
	}
	
	*isFirstTimeRegistrationPtr = YES;
}

- (void)didRegisterExtension:(YapAbstractDatabaseExtension *)extension
             withTransaction:(YapAbstractDatabaseTransaction *)transaction
     isFirstTimeRegistration:(BOOL)isFirstTimeRegistration
{
	// This method is INTERNAL
	
	NSString *extensionName = extension.registeredName;
	
	// Record the class name of the extension in the yap2 table.
	
	if (isFirstTimeRegistration)
	{
		NSString *extensionClassName = NSStringFromClass([extension class]);
		
		[transaction setStringValue:extensionClassName forKey:@"class" extension:extensionName];
	}
	
	// Update the list of registered extensions.
	
	NSMutableDictionary *newRegisteredExtensions = [registeredExtensions mutableCopy];
	[newRegisteredExtensions setObject:extension forKey:extensionName];
	
	registeredExtensions = [newRegisteredExtensions copy];
	extensionsReady = NO;
	
	sharedKeySetForExtensions = [NSDictionary sharedKeySetForKeys:[registeredExtensions allKeys]];
	
	// Set the registeredExtensionsChanged flag.
	// This will be consulted during the creation of the changeset,
	// and will cause us to add the updated registeredExtensions to the list of changes.
	// It will then get propogated to the database, and all other connections.
	
	registeredExtensionsChanged = YES;
}

- (void)didUnregisterExtension:(NSString *)extensionName
{
	// This method is INTERNAL
	
	if ([registeredExtensions objectForKey:extensionName])
	{
		NSMutableDictionary *newRegisteredExtensions = [registeredExtensions mutableCopy];
		[newRegisteredExtensions removeObjectForKey:extensionName];
		
		registeredExtensions = [newRegisteredExtensions copy];
		extensionsReady = NO;
		
		sharedKeySetForExtensions = [NSDictionary sharedKeySetForKeys:[registeredExtensions allKeys]];
		
		// Set the registeredExtensionsChanged flag.
		// This will be consulted during the creation of the changeset,
		// and will cause us to add the updated registeredExtensions to the list of changes.
		// It will then get propogated to the database, and all other connections.
		
		registeredExtensionsChanged = YES;
	}
}

- (void)addRegisteredExtensionConnection:(YapAbstractDatabaseExtensionConnection *)extConnection
{
	// This method is INTERNAL
	
	if (extensions == nil)
		extensions = [[NSMutableDictionary alloc] init];
	
	NSString *extName = [[extConnection extension] registeredName];
	
	[extensions setObject:extConnection forKey:extName];
}

- (void)removeRegisteredExtensionConnection:(NSString *)extName
{
	// This method is INTERNAL
	
	[extensions removeObjectForKey:extName];
}

////////////////////////////////////////////////////////////////////////////////////////////////////////////////////////
#pragma mark Memory
////////////////////////////////////////////////////////////////////////////////////////////////////////////////////////

/**
 * Optional override hook.
 * Don't forget to invoke [super _flushMemoryWithLevel:level].
**/
- (void)_flushMemoryWithLevel:(int)level
{
	if (level >= YapDatabaseConnectionFlushMemoryLevelMild)
	{
		[objectCache removeAllObjects];
		[metadataCache removeAllObjects];
	}
	
	if (level >= YapDatabaseConnectionFlushMemoryLevelModerate)
	{
		sqlite_finalize_null(&yapRemoveExtensionStatement);
		sqlite_finalize_null(&rollbackTransactionStatement);
	}
	
	if (level >= YapDatabaseConnectionFlushMemoryLevelFull)
	{
		sqlite_finalize_null(&yapGetDataForKeyStatement);
		sqlite_finalize_null(&yapSetDataForKeyStatement);
		sqlite_finalize_null(&beginTransactionStatement);
		sqlite_finalize_null(&commitTransactionStatement);
	}
	
	[extensions enumerateKeysAndObjectsUsingBlock:^(id extNameObj, id extConnectionObj, BOOL *stop) {
		
		[(YapAbstractDatabaseExtensionConnection *)extConnectionObj _flushMemoryWithLevel:level];
	}];
}

/**
 * This method may be used to flush the internal caches used by the connection,
 * as well as flushing pre-compiled sqlite statements.
 * Depending upon how often you use the database connection,
 * you may want to be more or less aggressive on how much stuff you flush.
 *
 * YapDatabaseConnectionFlushMemoryLevelNone (0):
 *     No-op. Doesn't flush any caches or anything from internal memory.
 *
 * YapDatabaseConnectionFlushMemoryLevelMild (1):
 *     Flushes the object cache and metadata cache.
 *
 * YapDatabaseConnectionFlushMemoryLevelModerate (2):
 *     Mild plus drops less common pre-compiled sqlite statements.
 *
 * YapDatabaseConnectionFlushMemoryLevelFull (3):
 *     Full flush of all caches and removes all pre-compiled sqlite statements.
**/
- (void)flushMemoryWithLevel:(int)level
{
	dispatch_block_t block = ^{
		
		// Invoke internal method to allow for override hook(s)
		[self _flushMemoryWithLevel:level];
	};
	
	if (dispatch_get_specific(IsOnConnectionQueueKey))
		block();
	else
		dispatch_sync(connectionQueue, block);
}

#if TARGET_OS_IPHONE
- (void)didReceiveMemoryWarning:(NSNotification *)notification
{
	[self flushMemoryWithLevel:[self autoFlushMemoryLevel]];
}
#endif

////////////////////////////////////////////////////////////////////////////////////////////////////////////////////////
#pragma mark Statements
////////////////////////////////////////////////////////////////////////////////////////////////////////////////////////

- (sqlite3_stmt *)beginTransactionStatement
{
	if (beginTransactionStatement == NULL)
	{
		char *stmt = "BEGIN TRANSACTION;";
		
		int status = sqlite3_prepare_v2(db, stmt, (int)strlen(stmt)+1, &beginTransactionStatement, NULL);
		if (status != SQLITE_OK)
		{
			YDBLogError(@"Error creating '%@': %d %s", NSStringFromSelector(_cmd), status, sqlite3_errmsg(db));
		}
	}
	
	return beginTransactionStatement;
}

- (sqlite3_stmt *)commitTransactionStatement
{
	if (commitTransactionStatement == NULL)
	{
		char *stmt = "COMMIT TRANSACTION;";
		
		int status = sqlite3_prepare_v2(db, stmt, (int)strlen(stmt)+1, &commitTransactionStatement, NULL);
		if (status != SQLITE_OK)
		{
			YDBLogError(@"Error creating '%@': %d %s", NSStringFromSelector(_cmd), status, sqlite3_errmsg(db));
		}
	}
	
	return commitTransactionStatement;
}

- (sqlite3_stmt *)rollbackTransactionStatement
{
	if (rollbackTransactionStatement == NULL)
	{
		char *stmt = "ROLLBACK TRANSACTION;";
		
		int status = sqlite3_prepare_v2(db, stmt, (int)strlen(stmt)+1, &rollbackTransactionStatement, NULL);
		if (status != SQLITE_OK)
		{
			YDBLogError(@"Error creating '%@': %d %s", NSStringFromSelector(_cmd), status, sqlite3_errmsg(db));
		}
	}
	
	return rollbackTransactionStatement;
}

- (sqlite3_stmt *)yapGetDataForKeyStatement
{
	if (yapGetDataForKeyStatement == NULL)
	{
		char *stmt = "SELECT \"data\" FROM \"yap2\" WHERE \"extension\" = ? AND \"key\" = ?;";
		
		int status = sqlite3_prepare_v2(db, stmt, (int)strlen(stmt)+1, &yapGetDataForKeyStatement, NULL);
		if (status != SQLITE_OK)
		{
			YDBLogError(@"Error creating '%@': %d %s", NSStringFromSelector(_cmd), status, sqlite3_errmsg(db));
		}
	}
	
	return yapGetDataForKeyStatement;
}

- (sqlite3_stmt *)yapSetDataForKeyStatement
{
	if (yapSetDataForKeyStatement == NULL)
	{
		char *stmt = "INSERT OR REPLACE INTO \"yap2\" (\"extension\", \"key\", \"data\") VALUES (?, ?, ?);";
		
		int status = sqlite3_prepare_v2(db, stmt, (int)strlen(stmt)+1, &yapSetDataForKeyStatement, NULL);
		if (status != SQLITE_OK)
		{
			YDBLogError(@"Error creating '%@': %d %s", NSStringFromSelector(_cmd), status, sqlite3_errmsg(db));
		}
	}
	
	return yapSetDataForKeyStatement;
}

- (sqlite3_stmt *)yapRemoveExtensionStatement
{
	if (yapRemoveExtensionStatement == NULL)
	{
		char *stmt = "DELETE FROM \"yap2\" WHERE \"extension\" = ?;";
		
		int status = sqlite3_prepare_v2(db, stmt, (int)strlen(stmt)+1, &yapRemoveExtensionStatement, NULL);
		if (status != SQLITE_OK)
		{
			YDBLogError(@"Error creating '%@': %d %s", NSStringFromSelector(_cmd), status, sqlite3_errmsg(db));
		}
	}
	
	return yapRemoveExtensionStatement;
}

////////////////////////////////////////////////////////////////////////////////////////////////////////////////////////
#pragma mark Access
////////////////////////////////////////////////////////////////////////////////////////////////////////////////////////

/**
 * Read-only access to the database.
 * 
 * The given block can run concurrently with sibling connections,
 * regardless of whether the sibling connections are executing read-only or read-write transactions.
 *
 * The only time this method ever blocks is if another thread is currently using this connection instance
 * to execute a readBlock or readWriteBlock. Recall that you may create multiple connections for concurrent access.
 *
 * This method is synchronous.
**/
- (void)_readWithBlock:(void (^)(id))block
{
	dispatch_sync(connectionQueue, ^{ @autoreleasepool {
		
		if (longLivedReadTransaction)
		{
			block(longLivedReadTransaction);
		}
		else
		{
			YapAbstractDatabaseTransaction *transaction = [self newReadTransaction];
		
			[self preReadTransaction:transaction];
			block(transaction);
			[self postReadTransaction:transaction];
		}
	}});
}

/**
 * Read-write access to the database.
 *
 * Only a single read-write block can execute among all sibling connections.
 * Thus this method may block if another sibling connection is currently executing a read-write block.
 *
 * This method is synchronous.
**/
- (void)_readWriteWithBlock:(void (^)(id))block
{
	// Order matters.
	// First go through the serial connection queue.
	// Then go through serial write queue for the database.
	//
	// Once we're inside the database writeQueue, we know that we are the only write transaction.
	// No other transaction can possibly modify the database except us, even in other connections.
	
	dispatch_sync(connectionQueue, ^{
		
		if (longLivedReadTransaction)
		{
			if (throwExceptionsForImplicitlyEndingLongLivedReadTransaction)
			{
				@throw [self implicitlyEndingLongLivedReadTransactionException];
			}
			else
			{
				YDBLogWarn(@"Implicitly ending long-lived read transaction on connection %@, database %@",
<<<<<<< HEAD
				           self, self->database);
=======
				           self, abstractDatabase);
>>>>>>> d32c0118
				
				[self endLongLivedReadTransaction];
			}
		}
		
		__preWriteQueue(self);
		dispatch_sync(abstractDatabase->writeQueue, ^{ @autoreleasepool {
			
			YapAbstractDatabaseTransaction *transaction = [self newReadWriteTransaction];
			
			[self preReadWriteTransaction:transaction];
			block(transaction);
			[self postReadWriteTransaction:transaction];
			
		}}); // End dispatch_sync(database->writeQueue)
		__postWriteQueue(self);
	});      // End dispatch_sync(connectionQueue)
}

/**
 * Read-only access to the database.
 *
 * The given block can run concurrently with sibling connections,
 * regardless of whether the sibling connections are executing read-only or read-write transactions.
 *
 * This method is asynchronous.
**/
- (void)_asyncReadWithBlock:(void (^)(id))block
            completionBlock:(dispatch_block_t)completionBlock
            completionQueue:(dispatch_queue_t)completionQueue
{
	if (completionQueue == NULL && completionBlock != NULL)
		completionQueue = dispatch_get_main_queue();
	
	dispatch_async(connectionQueue, ^{ @autoreleasepool {
		
		if (longLivedReadTransaction)
		{
			block(longLivedReadTransaction);
		}
		else
		{
			YapAbstractDatabaseTransaction *transaction = [self newReadTransaction];
			
			[self preReadTransaction:transaction];
			block(transaction);
			[self postReadTransaction:transaction];
		}
		
		if (completionBlock)
			dispatch_async(completionQueue, completionBlock);
	}});
}

/**
 * Read-write access to the database.
 *
 * Only a single read-write block can execute among all sibling connections.
 * Thus the execution of the block may be delayted if another sibling connection
 * is currently executing a read-write block.
 *
 * This method is asynchronous.
**/
- (void)_asyncReadWriteWithBlock:(void (^)(id))block
                 completionBlock:(dispatch_block_t)completionBlock
                 completionQueue:(dispatch_queue_t)completionQueue
{
	if (completionQueue == NULL && completionBlock != NULL)
		completionQueue = dispatch_get_main_queue();
	
	// Order matters.
	// First go through the serial connection queue.
	// Then go through serial write queue for the database.
	//
	// Once we're inside the database writeQueue, we know that we are the only write transaction.
	// No other transaction can possibly modify the database except us, even in other connections.
	
	dispatch_async(connectionQueue, ^{
		
		if (longLivedReadTransaction)
		{
			if (throwExceptionsForImplicitlyEndingLongLivedReadTransaction)
			{
				@throw [self implicitlyEndingLongLivedReadTransactionException];
			}
			else
			{
				YDBLogWarn(@"Implicitly ending long-lived read transaction on connection %@, database %@",
<<<<<<< HEAD
				           self, database);
=======
				           self, abstractDatabase);
>>>>>>> d32c0118
				
				[self endLongLivedReadTransaction];
			}
		}
		
		__preWriteQueue(self);
		dispatch_sync(abstractDatabase->writeQueue, ^{ @autoreleasepool {
			
			YapAbstractDatabaseTransaction *transaction = [self newReadWriteTransaction];
			
			[self preReadWriteTransaction:transaction];
			block(transaction);
			[self postReadWriteTransaction:transaction];
			
			if (completionBlock)
				dispatch_async(completionQueue, completionBlock);
			
		}}); // End dispatch_sync(database->writeQueue)
		__postWriteQueue(self);
	});      // End dispatch_async(connectionQueue)
}

////////////////////////////////////////////////////////////////////////////////////////////////////////////////////////
#pragma mark Transactions
////////////////////////////////////////////////////////////////////////////////////////////////////////////////////////

- (YapAbstractDatabaseTransaction *)newReadTransaction
{
	NSAssert(NO, @"Missing required method(%@) in class(%@)", NSStringFromSelector(_cmd), [self class]);
	return nil;
}

- (YapAbstractDatabaseTransaction *)newReadWriteTransaction
{
	NSAssert(NO, @"Missing required method(%@) in class(%@)", NSStringFromSelector(_cmd), [self class]);
	return nil;
}

/**
 * This method executes the state transition steps required before executing a read-only transaction block.
 * 
 * This method must be invoked from within the connectionQueue.
**/
- (void)preReadTransaction:(YapAbstractDatabaseTransaction *)transaction
{
	// Pre-Read-Transaction: Step 1 of 3
	//
	// Execute "BEGIN TRANSACTION" on database connection.
	// This is actually a deferred transaction, meaning the sqlite connection won't actually
	// acquire a shared read lock until it executes a select statement.
	// There are alternatives to this, including a "begin immediate transaction".
	// However, this doesn't do what we want. Instead it blocks other read-only transactions.
	// The deferred transaction is actually what we want, as many read-only transactions only
	// hit our in-memory caches. Thus we avoid sqlite machinery when unneeded.
	
	[transaction beginTransaction];
		
	dispatch_sync(abstractDatabase->snapshotQueue, ^{ @autoreleasepool {
		
		// Pre-Read-Transaction: Step 2 of 3
		//
		// Update our connection state within the state table.
		//
		// First we need to mark this connection as being within a read-only transaction.
		// We do this by marking a "yap-level" shared read lock flag.
		//
		// Now recall from step 1 that our "sql-level" transaction is deferred.
		// The sql internals won't actually acquire the shared read lock until a we perform a select.
		// If there are write transactions in progress, this is a big problem for us.
		// Here's why:
		//
		// We have an in-memory snapshot via the caches.
		// This is kept in-sync with what's on disk (in the sqlite database file).
		// But what happens if the write transaction commits its changes before we perform our select statement?
		// Our select statement would acquire a different snapshot than our in-memory snapshot.
		// Thus, we look to see if there are any write transactions.
		// If there are, then we immediately acquire the "sql-level" shared read lock.
		
		BOOL hasActiveWriteTransaction = NO;
		YapDatabaseConnectionState *myState = nil;
		
		for (YapDatabaseConnectionState *state in abstractDatabase->connectionStates)
		{
			if (state->connection == self)
			{
				myState = state;
				myState->yapLevelSharedReadLock = YES;
			}
			else if (state->yapLevelExclusiveWriteLock)
			{
				hasActiveWriteTransaction = YES;
			}
		}
		
		NSAssert(myState != nil, @"Missing state in database->connectionStates");
		
		// Pre-Read-Transaction: Step 3 of 3
		//
		// Update our in-memory data (caches, etc) if needed.
		
		if (hasActiveWriteTransaction || longLivedReadTransaction)
		{
			// If this is for a longLivedReadTransaction,
			// then we need to immediately acquire a "sql-level" snapshot.
			//
			// Otherwise if there is a write transaction in progress,
			// then it's not safe to proceed until we acquire a "sql-level" snapshot.
			//
			// During this process we need to ensure that our "yap-level" snapshot of the in-memory data (caches, etc)
			// is in sync with our "sql-level" snapshot of the database.
			//
			// We can check this by comparing the connection's snapshot ivar with
			// the snapshot read from disk (via sqlite select).
			//
			// If the two match then our snapshots are in sync.
			// If they don't then we need to get caught up by processing changesets.
			
			uint64_t yapSnapshot = snapshot;
			uint64_t sqlSnapshot = [self readSnapshotFromDatabase];
			
			if (yapSnapshot < sqlSnapshot)
			{
				// The transaction can see the sqlite commit from another transaction,
				// and it hasn't processed the changeset(s) yet. We need to process them now.
				
				NSArray *changesets = [abstractDatabase pendingAndCommittedChangesSince:yapSnapshot until:sqlSnapshot];
				
				for (NSDictionary *changeset in changesets)
				{
					[self noteCommittedChanges:changeset];
				}
				
				NSAssert(snapshot == sqlSnapshot,
				         @"Invalid connection state in preReadTransaction: snapshot(%llu) != sqlSnapshot(%llu): %@",
				         snapshot, sqlSnapshot, changesets);
			}
			
			myState->lastKnownSnapshot = snapshot;
			myState->longLivedReadTransaction = (longLivedReadTransaction != nil);
			myState->sqlLevelSharedReadLock = YES;
			needsMarkSqlLevelSharedReadLock = NO;
		}
		else
		{
			// There is NOT a write transaction in progress.
			// Thus we are safe to proceed with only a "yap-level" snapshot.
			//
			// However, we MUST ensure that our "yap-level" snapshot of the in-memory data (caches, etc)
			// are in sync with the rest of the system.
			//
			// That is, our connection may have started its transaction before it was
			// able to process a changeset from a sibling connection.
			// If this is the case then we need to get caught up by processing the changeset(s).
			
			uint64_t localSnapshot = snapshot;
			uint64_t globalSnapshot = [abstractDatabase snapshot];
			
			if (localSnapshot < globalSnapshot)
			{
				// The transaction hasn't processed recent changeset(s) yet. We need to process them now.
				
				NSArray *changesets =
				    [abstractDatabase pendingAndCommittedChangesSince:localSnapshot until:globalSnapshot];
				
				for (NSDictionary *changeset in changesets)
				{
					[self noteCommittedChanges:changeset];
				}
				
				NSAssert(snapshot == globalSnapshot,
				         @"Invalid connection state in preReadTransaction: snapshot(%llu) != globalSnapshot(%llu): %@",
				         snapshot, globalSnapshot, changesets);
			}
			
			myState->lastKnownSnapshot = snapshot;
			myState->sqlLevelSharedReadLock = NO;
			needsMarkSqlLevelSharedReadLock = YES;
		}
	}});
}

/**
 * This method executes the state transition steps required after executing a read-only transaction block.
 *
 * This method must be invoked from within the connectionQueue.
**/
- (void)postReadTransaction:(YapAbstractDatabaseTransaction *)transaction
{
	// Post-Read-Transaction: Step 1 of 4
	//
	// 1. Execute "COMMIT TRANSACTION" on database connection.
	// If we had acquired "sql-level" shared read lock, this will release associated resources.
	// It may also free the auto-checkpointing architecture within sqlite to sync the WAL to the database.
	
	[transaction commitTransaction];
	
	__block uint64_t minSnapshot = 0;
	__block YapDatabaseConnectionState *writeStateToSignal = nil;
	
	dispatch_sync(abstractDatabase->snapshotQueue, ^{ @autoreleasepool {
		
		// Post-Read-Transaction: Step 2 of 4
		//
		// Update our connection state within the state table.
		//
		// First we need to mark this connection as no longer being within a read-only transaction.
		// We do this by unmarking the "yap-level" and "sql-level" shared read lock flags.
		//
		// While we're doing this we also check to see if we were possibly blocking a write transaction.
		// When does a write transaction get blocked?
		//
		// Recall from the discussion above that we don't always acquire a "sql-level" shared read lock.
		// Our sql transaction is deferred until our first select statement.
		// Now if a write transaction comes along and discovers there are existing read transactions that
		// have an in-memory metadata snapshot, but haven't acquired an "sql-level" snapshot of the actual
		// database, it will block until these read transctions either complete,
		// or acquire the needed "sql-level" snapshot.
		//
		// So if we never acquired an "sql-level" snapshot of the database, and we were the last transaction
		// in such a state, and there's a blocked write transaction, then we need to signal it.
		
		minSnapshot = [abstractDatabase snapshot];
		
		BOOL wasMaybeBlockingWriteTransaction = NO;
		NSUInteger countOtherMaybeBlockingWriteTransaction = 0;
		YapDatabaseConnectionState *blockedWriteState = nil;
		
		for (YapDatabaseConnectionState *state in abstractDatabase->connectionStates)
		{
			if (state->connection == self)
			{
				wasMaybeBlockingWriteTransaction = state->yapLevelSharedReadLock && !state->sqlLevelSharedReadLock;
				state->yapLevelSharedReadLock = NO;
				state->sqlLevelSharedReadLock = NO;
				state->longLivedReadTransaction = NO;
			}
			else if (state->yapLevelSharedReadLock)
			{
				// Active sibling connection: read-only
				
				minSnapshot = MIN(state->lastKnownSnapshot, minSnapshot);
				
				if (!state->sqlLevelSharedReadLock)
					countOtherMaybeBlockingWriteTransaction++;
			}
			else if (state->yapLevelExclusiveWriteLock)
			{
				// Active sibling connection: read-write
				
				minSnapshot = MIN(state->lastKnownSnapshot, minSnapshot);
				
				if (state->waitingForWriteLock)
					blockedWriteState = state;
			}
		}
		
		if (wasMaybeBlockingWriteTransaction && countOtherMaybeBlockingWriteTransaction == 0 && blockedWriteState)
		{
			writeStateToSignal = blockedWriteState;
		}
		
		YDBLogVerbose(@"YapDatabaseConnection(%p) completing read-only transaction.", self);
	}});
	
	// Post-Read-Transaction: Step 3 of 4
	//
	// Check to see if this connection has been holding back the checkpoint process.
	// That is, was this connection the last active connection on an old snapshot?
	
	if (snapshot < minSnapshot)
	{
		// There are commits ahead of us that need to be checkpointed.
		// And we were the oldest active connection,
		// so we were previously preventing the checkpoint from progressing.
		// Thus we can now continue the checkpoint operation.
		
		[abstractDatabase asyncCheckpoint:minSnapshot];
	}
	
	// Post-Read-Transaction: Step 4 of 4
	//
	// If we discovered a blocked write transaction,
	// and it was blocked waiting on us (because we had a "yap-level" snapshot without an "sql-level" snapshot),
	// and it's no longer blocked on any other read transaction (that have "yap-level" snapshots
	// without "sql-level snapshots"), then signal the write semaphore so the blocked thread wakes up.
	
	if (writeStateToSignal)
	{
		YDBLogVerbose(@"YapDatabaseConnection(%p) signaling blocked write on connection(%p)",
		                                    self, writeStateToSignal->connection);
		
		[writeStateToSignal signalWriteLock];
	}
}

/**
 * This method executes the state transition steps required before executing a read-write transaction block.
 * 
 * This method must be invoked from within the connectionQueue.
 * This method must be invoked from within the database.writeQueue.
**/
- (void)preReadWriteTransaction:(YapAbstractDatabaseTransaction *)transaction
{
	// Pre-Write-Transaction: Step 1 of 4
	//
	// Execute "BEGIN TRANSACTION" on database connection.
	// This is actually a deferred transaction, meaning the sqlite connection won't actually
	// acquire any locks until it executes something.
	// There are various alternatives to this, including a "immediate" and "exclusive" transactions.
	// However, these don't do what we want. Instead they block other read-only transactions.
	// The deferred transaction allows other read-only transactions and even avoids
	// sqlite operations if no modifications are made.
	//
	// Remember, we are the only active write transaction for this database.
	// No other write transactions can occur until this transaction completes.
	// Thus no other transactions can possibly modify the database during our transaction.
	// Therefore it doesn't matter when we acquire our "sql-level" locks for writing.
	
	[transaction beginTransaction];
	
	dispatch_sync(abstractDatabase->snapshotQueue, ^{ @autoreleasepool {
		
		// Pre-Write-Transaction: Step 2 of 4
		//
		// Update our connection state within the state table.
		//
		// We are the only write transaction for this database.
		// It is important for read-only transactions on other connections to know there's a writer.
		
		YapDatabaseConnectionState *myState = nil;
		
		for (YapDatabaseConnectionState *state in abstractDatabase->connectionStates)
		{
			if (state->connection == self)
			{
				myState = state;
				myState->yapLevelExclusiveWriteLock = YES;
			}
		}
		
		NSAssert(myState != nil, @"Missing state in database->connectionStates");
		
		// Pre-Write-Transaction: Step 3 of 4
		//
		// Validate our caches based on snapshot numbers
		
		uint64_t localSnapshot = snapshot;
		uint64_t globalSnapshot = [abstractDatabase snapshot];
		
		if (localSnapshot < globalSnapshot)
		{
			NSArray *changesets = [abstractDatabase pendingAndCommittedChangesSince:localSnapshot until:globalSnapshot];
			
			for (NSDictionary *changeset in changesets)
			{
				[self noteCommittedChanges:changeset];
			}
			
			NSAssert(snapshot == globalSnapshot,
			         @"Invalid connection state in preReadWriteTransaction: snapshot(%llu) != globalSnapshot(%llu)",
			         snapshot, globalSnapshot);
		}
		
		myState->lastKnownSnapshot = snapshot;
		needsMarkSqlLevelSharedReadLock = NO;
		
		YDBLogVerbose(@"YapDatabaseConnection(%p) starting read-write transaction.", self);
	}});
	
	// Pre-Write-Transaction: Step 4 of 4
	//
	// Add IsOnConnectionQueueKey flag to writeQueue.
	// This allows various methods that depend on the flag to operate correctly.
	
	dispatch_queue_set_specific(abstractDatabase->writeQueue, IsOnConnectionQueueKey, IsOnConnectionQueueKey, NULL);
}

/**
 * This method executes the state transition steps required after executing a read-only transaction block.
 *
 * This method must be invoked from within the connectionQueue.
 * This method must be invoked from within the database.writeQueue.
**/
- (void)postReadWriteTransaction:(YapAbstractDatabaseTransaction *)transaction
{
	if (transaction->rollback)
	{
		// Rollback-Write-Transaction: Step 1 of 2
		//
		// Update our connection state within the state table.
		//
		// We are the only write transaction for this database.
		// It is important for read-only transactions on other connections to know we're no longer a writer.
		
		dispatch_sync(abstractDatabase->snapshotQueue, ^{
		
			for (YapDatabaseConnectionState *state in abstractDatabase->connectionStates)
			{
				if (state->connection == self)
				{
					state->yapLevelExclusiveWriteLock = NO;
					break;
				}
			}
		});
		
		// Rollback-Write-Transaction: Step 2 of 3
		//
		// Rollback sqlite database transaction.
		
		[transaction rollbackTransaction];
		
		// Rollback-Write-Transaction: Step 3 of 3
		//
		// Reset any in-memory variables which may be out-of-sync with the database.
		
		[self postRollbackCleanup];
		
		YDBLogVerbose(@"YapDatabaseConnection(%p) completing read-write transaction (rollback).", self);
		
		return;
	}
	
	// Post-Write-Transaction: Step 1 of 11
	//
	// Run any pre-commit operations.
	// This allows extensions to to perform any cleanup before the changeset is requested.
	
	[transaction preCommitReadWriteTransaction];
	
	// Post-Write-Transaction: Step 2 of 11
	//
	// Fetch changesets.
	// Then update the snapshot in the 'yap' database (if any changes were made).
	// We use 'yap' database and snapshot value to check for a race condition.
	//
	// The "internal" changeset gets sent directly to sibling database connections.
	// The "external" changeset gets plugged into the YapDatabaseModifiedNotification as the userInfo dict.
	
	NSNotification *notification = nil;
	
	NSMutableDictionary *changeset = nil;
	NSMutableDictionary *userInfo = nil;
	BOOL hasDiskChanges = NO;
	
	[self getInternalChangeset:&changeset externalChangeset:&userInfo hasDiskChanges:&hasDiskChanges];
	if (changeset || userInfo || hasDiskChanges)
	{
		// If hasDiskChanges is YES, then the database file was modified.
		// In this case, we're sure to write the incremented snapshot number to the database.
		//
		// If hasDiskChanges is NO, then the database file was not modified.
		// However, something was "touched" or an in-memory extension was changed.
		
		if (hasDiskChanges)
			snapshot = [self incrementSnapshotInDatabase];
		else
			snapshot++;
		
		if (changeset == nil)
			changeset = [NSMutableDictionary dictionaryWithSharedKeySet:sharedKeySetForInternalChangeset];
		
		if (userInfo == nil)
			userInfo = [NSMutableDictionary dictionaryWithSharedKeySet:sharedKeySetForExternalChangeset];
		
		[changeset setObject:@(snapshot) forKey:YapDatabaseSnapshotKey];
		[userInfo setObject:@(snapshot) forKey:YapDatabaseSnapshotKey];
		
		[userInfo setObject:self forKey:YapDatabaseConnectionKey];
		
		if (transaction->customObjectForNotification)
			[userInfo setObject:transaction->customObjectForNotification forKey:YapDatabaseCustomKey];
		
		notification = [NSNotification notificationWithName:YapDatabaseModifiedNotification
		                                             object:abstractDatabase
		                                           userInfo:userInfo];
		
		[changeset setObject:notification forKey:YapDatabaseNotificationKey];
	}
	
	// Post-Write-Transaction: Step 3 of 11
	//
	// Auto-drop tables from previous extensions that aren't being used anymore.
	//
	// Note the timing of when this happens:
	// - Only once
	// - At the end of a readwrite transaction that has made modifications to the database
	// - Only if the modifications weren't dedicated to registering/unregistring an extension
	
	if (abstractDatabase->previouslyRegisteredExtensionNames && changeset && !registeredExtensionsChanged)
	{
		for (NSString *prevExtensionName in abstractDatabase->previouslyRegisteredExtensionNames)
		{
			if ([registeredExtensions objectForKey:prevExtensionName] == nil)
			{
				NSString *className = [transaction stringValueForKey:@"class" extension:prevExtensionName];
				Class class = NSClassFromString(className);
				
				if (className == nil)
				{
					YDBLogWarn(@"Unable to auto-unregister extension(%@). Doesn't appear to be registered.",
					           prevExtensionName);
				}
				else if (class == NULL)
				{
					YDBLogError(@"Unable to auto-unregister extension(%@) with unknown class(%@)",
					            prevExtensionName, className);
				}
				if (![class isSubclassOfClass:[YapAbstractDatabaseExtension class]])
				{
					YDBLogError(@"Unable to auto-unregister extension(%@) with improper class(%@)",
					            prevExtensionName, className);
				}
				else
				{
					YDBLogInfo(@"Auto-unregistering extension(%@) with class(%@)",
					            prevExtensionName, className);
					
					// Drop tables
					[class dropTablesForRegisteredName:prevExtensionName withTransaction:transaction];
					
					// Drop preferences (rows in yap2 table)
					[transaction removeAllValuesForExtension:prevExtensionName];
				}
			}
		}
		
		abstractDatabase->previouslyRegisteredExtensionNames = nil;
	}
	
	// Post-Write-Transaction: Step 4 of 11
	//
	// Check to see if it's safe to commit our changes.
	//
	// There may be read-only transactions that have acquired "yap-level" snapshots
	// without "sql-level" snapshots. That is, these read-only transaction may have a snapshot
	// of the in-memory metadata dictionary at the time they started, but as for the sqlite connection
	// the only have a "BEGIN DEFERRED TRANSACTION", and haven't actually executed
	// any "select" statements. Thus they haven't actually invoked the sqlite machinery to
	// acquire the "sql-level" snapshot (last valid commit record in the WAL).
	//
	// It is our responsibility to block until all read-only transactions have either completed,
	// or have acquired the necessary "sql-level" shared read lock.
	//
	// We avoid writer starvation by enforcing new read-only transactions that start after our writer
	// started to immediately acquire "sql-level" shared read locks when they start.
	// Thus we would only ever wait for read-only transactions that started before our
	// read-write transaction started. And since most of the time the read-write transactions
	// take longer than read-only transactions, we avoid any blocking in most cases.
	
	__block YapDatabaseConnectionState *myState = nil;
	__block BOOL safeToCommit = NO;
	
	do
	{
		__block BOOL waitForReadOnlyTransactions = NO;
		
		dispatch_sync(abstractDatabase->snapshotQueue, ^{ @autoreleasepool {
			
			for (YapDatabaseConnectionState *state in abstractDatabase->connectionStates)
			{
				if (state->connection == self)
				{
					myState = state;
				}
				else if (state->yapLevelSharedReadLock && !state->sqlLevelSharedReadLock)
				{
					waitForReadOnlyTransactions = YES;
				}
			}
			
			NSAssert(myState != nil, @"Missing state in database->connectionStates");
			
			if (waitForReadOnlyTransactions)
			{
				myState->waitingForWriteLock = YES;
				[myState prepareWriteLock];
			}
			else
			{
				myState->waitingForWriteLock = NO;
				safeToCommit = YES;
				
				// Post-Write-Transaction: Step 5 of 11
				//
				// Register pending changeset with database.
				// Our commit is actually a two step process.
				// First we execute the sqlite level commit.
				// Second we execute the final stages of the yap level commit.
				//
				// This two step process means we have an edge case,
				// where another connection could come around and begin its yap level transaction
				// before this connections yap level commit, but after this connections sqlite level commit.
				//
				// By registering the pending changeset in advance,
				// we provide a near seamless workaround for the edge case.
				
				if (changeset)
				{
					[abstractDatabase notePendingChanges:changeset fromConnection:self];
				}
			}
			
		}});
		
		if (waitForReadOnlyTransactions)
		{
			// Block until a read-only transaction signals us.
			// This will occur when the last read-only transaction (that started before our read-write
			// transaction started) either completes or acquires an "sql-level" shared read lock.
			//
			// Note: Since we're using a dispatch semaphore, order doesn't matter.
			// That is, it's fine if the read-only transaction signals our write lock before we start waiting on it.
			// In this case we simply return immediately from the wait call.
			
			YDBLogVerbose(@"YapDatabaseConnection(%p) blocked waiting for write lock...", self);
			
			[myState waitForWriteLock];
		}
		
	} while (!safeToCommit);
	
	// Post-Write-Transaction: Step 6 of 11
	//
	// Execute "COMMIT TRANSACTION" on database connection.
	// This will write the changes to the WAL, and may invoke a checkpoint.
	//
	// Notice that we do this outside the context of the transactionStateQueue.
	// We do this so we don't block read-only transactions from starting or finishing.
	// However, this does leave us open for the possibility that a read-only transaction will
	// get a "yap-level" snapshot of the metadata dictionary before this commit,
	// but a "sql-level" snapshot of the sql database after this commit.
	// This is rare but must be guarded against.
	// The solution is pretty simple and straight-forward.
	// When a read-only transaction starts, if there's an active write transaction,
	// it immediately acquires an "sql-level" snapshot. It does this by invoking a select statement,
	// which invokes the internal sqlite snapshot machinery for the transaction.
	// So rather than using a dummy select statement that we ignore, we instead select a lastCommit number
	// from the database. If it doesn't match what we expect, then we know we've run into the race condition,
	// and we make the read-only transaction back out and try again.
	
	[transaction commitTransaction];
	
	__block uint64_t minSnapshot = UINT64_MAX;
	
	dispatch_sync(abstractDatabase->snapshotQueue, ^{ @autoreleasepool {
		
		// Post-Write-Transaction: Step 7 of 11
		//
		// Notify database of changes, and drop reference to set of changed keys.
		
		if (changeset)
		{
			[abstractDatabase noteCommittedChanges:changeset fromConnection:self];
		}
		
		// Post-Write-Transaction: Step 8 of 11
		//
		// Update our connection state within the state table.
		//
		// We are the only write transaction for this database.
		// It is important for read-only transactions on other connections to know we're no longer a writer.
		
		for (YapDatabaseConnectionState *state in abstractDatabase->connectionStates)
		{
			if (state->yapLevelSharedReadLock)
			{
				minSnapshot = MIN(state->lastKnownSnapshot, minSnapshot);
			}
		}
		
		myState->yapLevelExclusiveWriteLock = NO;
		myState->waitingForWriteLock = NO;
		
		YDBLogVerbose(@"YapDatabaseConnection(%p) completing read-write transaction.", self);
	}});
	
	// Post-Write-Transaction: Step 9 of 11
	
	if (changeset)
	{
		// We added frames to the WAL.
		// We can invoke a checkpoint if there are no other active connections.
		
		if (minSnapshot == UINT64_MAX)
		{
			[abstractDatabase asyncCheckpoint:snapshot];
		}
	}
	
	// Post-Write-Transaction: Step 10 of 11
	//
	// Post YapDatabaseModifiedNotification
	
	if (notification)
	{
		dispatch_async(dispatch_get_main_queue(), ^{
			[[NSNotificationCenter defaultCenter] postNotification:notification];
		});
	}
	
	// Post-Write-Transaction: Step 11 of 11
	//
	// Drop IsOnConnectionQueueKey flag from writeQueue since we're exiting writeQueue.
	
	dispatch_queue_set_specific(abstractDatabase->writeQueue, IsOnConnectionQueueKey, NULL, NULL);
}

/**
 * This method "kills two birds with one stone".
 * 
 * First, it invokes a SELECT statement on the database.
 * This executes the sqlite machinery to acquire a "sql-level" snapshot of the database.
 * That is, the encompassing transaction will now reference a specific commit record in the WAL,
 * and will ignore any commits made after this record.
 * 
 * Second, it reads a specific value from the database, and tells us which commit record in the WAL its using.
 * This allows us to validate the transaction, and check for a particular race condition.
**/
- (uint64_t)readSnapshotFromDatabase
{
	sqlite3_stmt *statement = [self yapGetDataForKeyStatement];
	if (statement == NULL) return 0;
	
	uint64_t result = 0;
	
	// SELECT data FROM 'yap2' WHERE extension = ? AND key = ? ;
	
	char *extension = "";
	sqlite3_bind_text(statement, 1, extension, (int)strlen(extension), SQLITE_STATIC);
	
	char *key = "snapshot";
	sqlite3_bind_text(statement, 2, key, (int)strlen(key), SQLITE_STATIC);
	
	int status = sqlite3_step(statement);
	if (status == SQLITE_ROW)
	{
		result = (uint64_t)sqlite3_column_int64(statement, 0);
	}
	else if (status == SQLITE_ERROR)
	{
		YDBLogError(@"Error executing 'yapGetDataForKeyStatement': %d %s",
		                                                       status, sqlite3_errmsg(db));
	}
	
	sqlite3_clear_bindings(statement);
	sqlite3_reset(statement);
	
	return result;
}

/**
 * This method updates the 'snapshot' row in the database.
**/
- (uint64_t)incrementSnapshotInDatabase
{
	uint64_t newSnapshot = snapshot + 1;
	
	sqlite3_stmt *statement = [self yapSetDataForKeyStatement];
	if (statement == NULL) return newSnapshot;
	
	// INSERT OR REPLACE INTO "yap2" ("extension", "key", "data") VALUES (?, ?, ?);
	
	char *extension = "";
	sqlite3_bind_text(statement, 1, extension, (int)strlen(extension), SQLITE_STATIC);
	
	char *key = "snapshot";
	sqlite3_bind_text(statement, 2, key, (int)strlen(key), SQLITE_STATIC);
	
	sqlite3_bind_int64(statement, 3, (sqlite3_int64)newSnapshot);
	
	int status = sqlite3_step(statement);
	if (status != SQLITE_DONE)
	{
		YDBLogError(@"Error executing 'yapSetDataForKeyStatement': %d %s",
		                                                       status, sqlite3_errmsg(db));
	}
	
	sqlite3_clear_bindings(statement);
	sqlite3_reset(statement);
	
	return newSnapshot;
}

- (void)markSqlLevelSharedReadLockAcquired
{
	NSAssert(needsMarkSqlLevelSharedReadLock, @"Method called but unneeded. Unnecessary overhead.");
	if (!needsMarkSqlLevelSharedReadLock) return;
	
	__block YapDatabaseConnectionState *writeStateToSignal = nil;
	
	dispatch_sync(abstractDatabase->snapshotQueue, ^{ @autoreleasepool {
		
		// Update our connection state within the state table.
		//
		// We need to mark this connection as having acquired an "sql-level" shared read lock.
		// That is, our sqlite connection has invoked a select statement, and has thus invoked the sqlite
		// machinery that causes it to acquire the "sql-level" snapshot (last valid commit record in the WAL).
		//
		// While we're doing this we also check to see if we were possibly blocking a write transaction.
		// When does a write transaction get blocked?
		//
		// If a write transaction goes to commit its changes and sees a read-only transaction with
		// a "yap-level" snapshot of the in-memory metadata snapshot, but without an "sql-level" snapshot
		// of the actual database, it will block until these read transctions either complete,
		// or acquire the needed "sql-level" snapshot.
		//
		// So if we never acquired an "sql-level" snapshot of the database, and we were the last transaction
		// in such a state, and there's a blocked write transaction, then we need to signal it.
		
		__block NSUInteger countOtherMaybeBlockingWriteTransaction = 0;
		__block YapDatabaseConnectionState *blockedWriteState = nil;
		
		for (YapDatabaseConnectionState *state in abstractDatabase->connectionStates)
		{
			if (state->connection == self)
			{
				state->sqlLevelSharedReadLock = YES;
			}
			else if (state->yapLevelSharedReadLock && !state->sqlLevelSharedReadLock)
			{
				countOtherMaybeBlockingWriteTransaction++;
			}
			else if (state->waitingForWriteLock)
			{
				blockedWriteState = state;
			}
		}
		
		if (countOtherMaybeBlockingWriteTransaction == 0 && blockedWriteState)
		{
			writeStateToSignal = blockedWriteState;
		}
	}});
	
	needsMarkSqlLevelSharedReadLock = NO;
	
	if (writeStateToSignal)
	{
		YDBLogVerbose(@"YapDatabaseConnection(%p) signaling blocked write on connection(%p)",
											 self, writeStateToSignal->connection);
		[writeStateToSignal signalWriteLock];
	}
}

/**
 * This method is invoked after a read-write transaction completes, which was rolled-back.
 * You should flush anything from memory that may be out-of-sync with the database.
 * 
 * If you override this method, be sure to invoke [super postRollbackCleanup]
**/
- (void)postRollbackCleanup
{
	[objectCache removeAllObjects];
	[metadataCache removeAllObjects];
	
	// Use existing extensions (extensions ivar, not [self extensions]).
	// There's no need to create any new extConnections at this point.
	
	[extensions enumerateKeysAndObjectsUsingBlock:^(id extNameObj, id extConnectionObj, BOOL *stop) {
		
		[(YapAbstractDatabaseExtensionConnection *)extConnectionObj postRollbackCleanup];
	}];
}

////////////////////////////////////////////////////////////////////////////////////////////////////////////////////////
#pragma mark Changeset Management
////////////////////////////////////////////////////////////////////////////////////////////////////////////////////////

/**
 * The creation of changeset dictionaries happens constantly.
 * So, to optimize a bit, we use sharedKeySet's (part of NSDictionary).
 * 
 * Subclasses of YapAbstractDatabase should override this method and add any keys they might use to this set.
 * 
 * See ivar 'sharedKeySetForInternalChangeset'
**/
- (NSArray *)internalChangesetKeys
{
	return @[ YapDatabaseSnapshotKey,
	          YapDatabaseExtensionsKey,
	          YapDatabaseRegisteredExtensionsKey,
	          YapDatabaseNotificationKey ];
}

/**
 * The creation of changeset dictionaries happens constantly.
 * So, to optimize a bit, we use sharedKeySet's (part of NSDictionary).
 *
 * Subclasses of YapAbstractDatabase should override this method and add any keys they might use to this set.
 *
 * See ivar 'sharedKeySetForExternalChangeset'
**/
- (NSArray *)externalChangesetKeys
{
	return @[ YapDatabaseSnapshotKey,
	          YapDatabaseConnectionKey,
	          YapDatabaseExtensionsKey,
	          YapDatabaseCustomKey ];
}

/**
 * REQUIRED OVERRIDE HOOK.
 *
 * This method is invoked from within the postReadWriteTransaction operation.
 * This method is invoked before anything has been committed.
 *
 * If changes have been made, it should return a changeset dictionary.
 * If no changes have been made, it should return nil.
 * 
 * Subclasses must first invoke super in order to get the changesets from the extensions.
 * 
 * @see processChangeset:
**/
- (void)getInternalChangeset:(NSMutableDictionary **)internalChangesetPtr
           externalChangeset:(NSMutableDictionary **)externalChangesetPtr
              hasDiskChanges:(BOOL *)hasDiskChangesPtr
{
	// Use existing extensions (extensions ivar, not [self extensions]).
	// There's no need to create any new extConnections at this point.
	
	__block NSMutableDictionary *internalChangeset_extensions = nil;
	__block NSMutableDictionary *externalChangeset_extensions = nil;
	__block BOOL hasDiskChanges = NO;
	
	[extensions enumerateKeysAndObjectsUsingBlock:^(id extName, id extConnectionObj, BOOL *stop) {
		
		__unsafe_unretained YapAbstractDatabaseExtensionConnection *extConnection = extConnectionObj;
		
		NSMutableDictionary *internal = nil;
		NSMutableDictionary *external = nil;
		BOOL extHasDiskChanges = NO;
		
		[extConnection getInternalChangeset:&internal
		                  externalChangeset:&external
		                     hasDiskChanges:&extHasDiskChanges];
		
		if (internal)
		{
			if (internalChangeset_extensions == nil)
				internalChangeset_extensions =
				    [NSMutableDictionary dictionaryWithSharedKeySet:sharedKeySetForExtensions];
			
			[internalChangeset_extensions setObject:internal forKey:extName];
		}
		if (external)
		{
			if (externalChangeset_extensions == nil)
				externalChangeset_extensions =
				    [NSMutableDictionary dictionaryWithSharedKeySet:sharedKeySetForExtensions];
			
			[externalChangeset_extensions setObject:external forKey:extName];
		}
		if (extHasDiskChanges)
		{
			hasDiskChanges = YES;
		}
	}];
	
	NSMutableDictionary *internalChangeset = nil;
	NSMutableDictionary *externalChangeset = nil;
	
	if (internalChangeset_extensions)
	{
		if (sharedKeySetForInternalChangeset)
			internalChangeset = [NSMutableDictionary dictionaryWithSharedKeySet:sharedKeySetForInternalChangeset];
		else
			internalChangeset = [NSMutableDictionary dictionaryWithCapacity:internalChangesetKeysCount];
		
		[internalChangeset setObject:internalChangeset_extensions forKey:YapDatabaseExtensionsKey];
	}
	
	if (externalChangeset_extensions)
	{
		if (sharedKeySetForExternalChangeset)
			externalChangeset = [NSMutableDictionary dictionaryWithSharedKeySet:sharedKeySetForExternalChangeset];
		else
			externalChangeset = [NSMutableDictionary dictionaryWithCapacity:externalChangesetKeysCount];
		
		[externalChangeset setObject:externalChangeset_extensions forKey:YapDatabaseExtensionsKey];
	}
	
	if (registeredExtensionsChanged)
	{
		if (internalChangeset == nil)
		{
			if (sharedKeySetForInternalChangeset)
				internalChangeset = [NSMutableDictionary dictionaryWithSharedKeySet:sharedKeySetForInternalChangeset];
			else
				internalChangeset = [NSMutableDictionary dictionaryWithCapacity:internalChangesetKeysCount];
		}
		
		[internalChangeset setObject:registeredExtensions forKey:YapDatabaseRegisteredExtensionsKey];
	}
	
	*internalChangesetPtr = internalChangeset;
	*externalChangesetPtr = externalChangeset;
	*hasDiskChangesPtr = hasDiskChanges;
}

/**
 * REQUIRED OVERRIDE HOOK.
 * 
 * This method is invoked with the changeset from a sibling connection.
 * The connection should update any in-memory components (such as the cache) to properly reflect the changeset.
 * 
 * Subclasses must invoke [super processChangeset:changeset] in order to propogate the changeset(s) to the extension(s).
 *
 * @see getInternalChangeset:externalChangeset:hasDiskChanges:
**/
- (void)processChangeset:(NSDictionary *)changeset
{
	NSDictionary *changeset_registeredExtensions = [changeset objectForKey:YapDatabaseRegisteredExtensionsKey];
	if (changeset_registeredExtensions)
	{
		// Retain new list
		
		registeredExtensions = changeset_registeredExtensions;
		
		// Remove any extensions that have been dropped
		
		for (NSString *extName in [extensions allKeys])
		{
			if ([registeredExtensions objectForKey:extName] == nil)
			{
				YDBLogVerbose(@"Dropping extension: %@", extName);
				
				[extensions removeObjectForKey:extName];
			}
		}
		
		// Make a note if there are extensions for which we haven't instantiated an extConnection instance.
		// We lazily load these later, if needed.
		
		extensionsReady = ([registeredExtensions count] == [extensions count]);
	}
	
	NSDictionary *changeset_extensions = [changeset objectForKey:YapDatabaseExtensionsKey];
	if (changeset_extensions)
	{
		// Use existing extensions (extensions ivar, not [self extensions]).
		// There's no need to create any new extConnections at this point.
		
		[extensions enumerateKeysAndObjectsUsingBlock:^(id extName, id extConnectionObj, BOOL *stop) {
			
			__unsafe_unretained YapAbstractDatabaseExtensionConnection *extConnection = extConnectionObj;
			
			NSDictionary *changeset_extensions_extName = [changeset_extensions objectForKey:extName];
			if (changeset_extensions_extName)
			{
				[extConnection processChangeset:changeset_extensions_extName];
			}
		}];
	}
}

/**
 * Internal method. Do not override.
 *
 * This method is invoked with the changeset from a sibling connection.
**/
- (void)noteCommittedChanges:(NSDictionary *)changeset
{
	// This method must be invoked from within connectionQueue.
	// It may be invoked from:
	//
	// 1. [database noteCommittedChanges:fromConnection:]
	//   via dispatch_async(connectionQueue, ...)
	//
	// 2. [self  preReadTransaction:]
	//   via dispatch_X(connectionQueue) -> dispatch_sync(database->snapshotQueue)
	//
	// 3. [self preReadWriteTransaction:]
	//   via dispatch_X(connectionQueue) -> dispatch_sync(database->snapshotQueue)
	//
	// In case 1 (the common case) we can see IsOnConnectionQueueKey.
	// In case 2 & 3 (the edge cases) we can see IsOnSnapshotQueueKey.
	
	NSAssert(dispatch_get_specific(IsOnConnectionQueueKey) ||
			 dispatch_get_specific(abstractDatabase->IsOnSnapshotQueueKey), @"Must be invoked within connectionQueue");
	
	// Grab the new snapshot.
	// This tells us the minimum snapshot we could get if we started a transaction right now.
	
	uint64_t changesetSnapshot = [[changeset objectForKey:YapDatabaseSnapshotKey] unsignedLongLongValue];
	
	if (changesetSnapshot <= snapshot)
	{
		// We already noted this changeset.
		//
		// There is a "race condition" that occasionally happens when a readonly transaction is started
		// around the same instant a readwrite transaction finishes committing its changes to disk.
		// The readonly transaction enters our transaction state queue (to start) before
		// the readwrite transaction enters our transaction state queue (to finish).
		// However the readonly transaction gets a database snapshot post readwrite commit.
		// That is, the readonly transaction can read the changes from the readwrite transaction at the sqlite layer,
		// even though the readwrite transaction hasn't completed within the yap database layer.
		//
		// This race condition is handled automatically within the preReadTransaction method.
		// In fact, it invokes this method to handle the race condition.
		// Thus this method could be invoked twice to handle the same changeset.
		// So catching it here and ignoring it is simply a minor optimization to avoid duplicate work.
		
		YDBLogVerbose(@"Ignoring previously processed changeset %lu for connection %@, database %@",
		              (unsigned long)changesetSnapshot, self, abstractDatabase);
		
		return;
	}
	
	if (longLivedReadTransaction)
	{
		if (dispatch_get_specific(abstractDatabase->IsOnSnapshotQueueKey))
		{
			// This method is being invoked from preReadTransaction:.
			// We are to process the changeset for it.
			
			[processedChangesets addObject:changeset];
		}
		else
		{
			// This method is being invoked from [database noteCommittedChanges:].
			// We cannot process the changeset yet.
			// We must wait for the longLivedReadTransaction to be reset.
			
			YDBLogVerbose(@"Storing pending changeset %lu for connection %@, database %@",
			              (unsigned long)changesetSnapshot, self, abstractDatabase);
			
			[pendingChangesets addObject:changeset];
			return;
		}
	}
	
	// Changeset processing
	
	YDBLogVerbose(@"Processing changeset %lu for connection %@, database %@",
	              (unsigned long)changesetSnapshot, self, abstractDatabase);
	
	snapshot = changesetSnapshot;
	[self processChangeset:changeset];
}

////////////////////////////////////////////////////////////////////////////////////////////////////////////////////////
#pragma mark Utilities
////////////////////////////////////////////////////////////////////////////////////////////////////////////////////////

/**
 * Long-lived read transactions are a great way to achive stability, especially in places like the main-thread.
 * However, they pose a unique problem. These long-lived transactions often start out by
 * locking the WAL (write ahead log). This prevents the WAL from ever getting reset,
 * and thus causes the WAL to potentially grow infinitely large. In order to allow the WAL to get properly reset,
 * we need the long-lived read transactions to "reset". That is, without changing their stable state (their snapshot),
 * we need them to restart the transaction, but this time without locking this WAL.
 * 
 * We use the maybeResetLongLivedReadTransaction method to achieve this.
**/
- (void)maybeResetLongLivedReadTransaction
{
	// Async dispatch onto the writeQueue so we know there aren't any other active readWrite transactions
	
	dispatch_async(abstractDatabase->writeQueue, ^{
		
		// Pause the writeQueue so readWrite operations can't interfere with us.
		// We abort if our connection has a readWrite transaction pending.
		
		BOOL abort = NO;
		
		OSSpinLockLock(&lock);
		{
			if (activeReadWriteTransaction) {
				abort = YES;
			}
			else if (!writeQueueSuspended) {
				dispatch_suspend(abstractDatabase->writeQueue);
				writeQueueSuspended = YES;
			}
		}
		OSSpinLockUnlock(&lock);
		
		if (abort) return;
		
		// Async dispatch onto our connectionQueue.
		
		dispatch_async(connectionQueue, ^{
			
			// If possible, silently reset the longLivedReadTransaction (same snapshot, no longer locking the WAL)
			
			if (longLivedReadTransaction && (snapshot == [abstractDatabase snapshot]))
			{
				NSArray *empty = [self beginLongLivedReadTransaction];
				
				if ([empty count] != 0)
				{
					YDBLogError(@"Core logic failure! "
					            @"Silent longLivedReadTransaction reset resulted in non-empty notification array!");
				}
			}
			
			// Resume the writeQueue
			
			OSSpinLockLock(&lock);
			{
				if (writeQueueSuspended) {
					dispatch_resume(abstractDatabase->writeQueue);
					writeQueueSuspended = NO;
				}
			}
			OSSpinLockUnlock(&lock);
		});
	});
}

NS_INLINE void __preWriteQueue(YapAbstractDatabaseConnection *connection)
{
	OSSpinLockLock(&connection->lock);
	{
		if (connection->writeQueueSuspended) {
			dispatch_resume(connection->abstractDatabase->writeQueue);
			connection->writeQueueSuspended = NO;
		}
		connection->activeReadWriteTransaction = YES;
	}
	OSSpinLockUnlock(&connection->lock);
}

NS_INLINE void __postWriteQueue(YapAbstractDatabaseConnection *connection)
{
	OSSpinLockLock(&connection->lock);
	{
		connection->activeReadWriteTransaction = NO;
	}
	OSSpinLockUnlock(&connection->lock);
}

////////////////////////////////////////////////////////////////////////////////////////////////////////////////////////
#pragma mark Exceptions
////////////////////////////////////////////////////////////////////////////////////////////////////////////////////////

- (NSException *)implicitlyEndingLongLivedReadTransactionException
{
	NSString *reason = [NSString stringWithFormat:
		@"Database <%@: %p> had long-lived read transaction implicitly ended by executing a read-write transaction.",
		NSStringFromClass([self class]), self];
	
	NSDictionary *userInfo = @{ NSLocalizedRecoverySuggestionErrorKey:
		@"Connections with long-lived read transactions are generally designed to be read-only connections."
		@" As such, you'll want to use a separate connection for the read-write transaction."
		@" If this is not the case (very, very, very rare) you can disable this exception using"
		@" disableExceptionsForImplicitlyEndingLongLivedReadTransaction."
		@" Keep in mind that if you disable these exceptions without understanding why they're enabled by default"
		@" then you're inevitably creating a hard-to-reproduce bug and likely a few crashes too."
		@" Don't be lazy. You've been warned."};
	
	return [NSException exceptionWithName:@"YapDatabaseException" reason:reason userInfo:userInfo];
}

@end<|MERGE_RESOLUTION|>--- conflicted
+++ resolved
@@ -104,22 +104,9 @@
 		pendingChangesets = [[NSMutableArray alloc] init];
 		processedChangesets = [[NSMutableArray alloc] init];
 		
-<<<<<<< HEAD
-		if ([[NSDictionary class] respondsToSelector:@selector(sharedKeySetForKeys:)])
-		{
-			sharedKeySetForInternalChangeset = [NSDictionary sharedKeySetForKeys:[self internalChangesetKeys]];
-			sharedKeySetForExternalChangeset = [NSDictionary sharedKeySetForKeys:[self externalChangesetKeys]];
-		}
-		else
-		{
-			internalChangesetKeysCount = [[self internalChangesetKeys] count];
-			externalChangesetKeysCount = [[self externalChangesetKeys] count];
-		}
-=======
 		sharedKeySetForInternalChangeset = [NSDictionary sharedKeySetForKeys:[self internalChangesetKeys]];
 		sharedKeySetForExternalChangeset = [NSDictionary sharedKeySetForKeys:[self externalChangesetKeys]];
 		sharedKeySetForExtensions        = [NSDictionary sharedKeySetForKeys:@[]];
->>>>>>> d32c0118
 		
 		extensions = [[NSMutableDictionary alloc] init];
 		
@@ -144,20 +131,8 @@
 		
 		lock = OS_SPINLOCK_INIT;
 		
-<<<<<<< HEAD
-		// Open the database connection.
-		//
-		// We use SQLITE_OPEN_NOMUTEX to use the multi-thread threading mode,
-		// as we will be serializing access to the connection externally.
-		
-		int flags = SQLITE_OPEN_READWRITE | SQLITE_OPEN_CREATE | SQLITE_OPEN_NOMUTEX | SQLITE_OPEN_PRIVATECACHE;
-		
-		int status = sqlite3_open_v2([database.databasePath UTF8String], &db, flags, NULL);
-		if (status != SQLITE_OK)
-=======
 		db = [abstractDatabase connectionPoolDequeue];
 		if (db == NULL)
->>>>>>> d32c0118
 		{
 			// Open the database connection.
 			//
@@ -1215,11 +1190,7 @@
 			else
 			{
 				YDBLogWarn(@"Implicitly ending long-lived read transaction on connection %@, database %@",
-<<<<<<< HEAD
-				           self, self->database);
-=======
 				           self, abstractDatabase);
->>>>>>> d32c0118
 				
 				[self endLongLivedReadTransaction];
 			}
@@ -1308,11 +1279,7 @@
 			else
 			{
 				YDBLogWarn(@"Implicitly ending long-lived read transaction on connection %@, database %@",
-<<<<<<< HEAD
-				           self, database);
-=======
 				           self, abstractDatabase);
->>>>>>> d32c0118
 				
 				[self endLongLivedReadTransaction];
 			}
@@ -2277,33 +2244,20 @@
 	
 	if (internalChangeset_extensions)
 	{
-		if (sharedKeySetForInternalChangeset)
+		internalChangeset = [NSMutableDictionary dictionaryWithSharedKeySet:sharedKeySetForInternalChangeset];
+		[internalChangeset setObject:internalChangeset_extensions forKey:YapDatabaseExtensionsKey];
+	}
+	
+	if (externalChangeset_extensions)
+	{
+		externalChangeset = [NSMutableDictionary dictionaryWithSharedKeySet:sharedKeySetForExternalChangeset];
+		[externalChangeset setObject:externalChangeset_extensions forKey:YapDatabaseExtensionsKey];
+	}
+	
+	if (registeredExtensionsChanged)
+	{
+		if (internalChangeset == nil)
 			internalChangeset = [NSMutableDictionary dictionaryWithSharedKeySet:sharedKeySetForInternalChangeset];
-		else
-			internalChangeset = [NSMutableDictionary dictionaryWithCapacity:internalChangesetKeysCount];
-		
-		[internalChangeset setObject:internalChangeset_extensions forKey:YapDatabaseExtensionsKey];
-	}
-	
-	if (externalChangeset_extensions)
-	{
-		if (sharedKeySetForExternalChangeset)
-			externalChangeset = [NSMutableDictionary dictionaryWithSharedKeySet:sharedKeySetForExternalChangeset];
-		else
-			externalChangeset = [NSMutableDictionary dictionaryWithCapacity:externalChangesetKeysCount];
-		
-		[externalChangeset setObject:externalChangeset_extensions forKey:YapDatabaseExtensionsKey];
-	}
-	
-	if (registeredExtensionsChanged)
-	{
-		if (internalChangeset == nil)
-		{
-			if (sharedKeySetForInternalChangeset)
-				internalChangeset = [NSMutableDictionary dictionaryWithSharedKeySet:sharedKeySetForInternalChangeset];
-			else
-				internalChangeset = [NSMutableDictionary dictionaryWithCapacity:internalChangesetKeysCount];
-		}
 		
 		[internalChangeset setObject:registeredExtensions forKey:YapDatabaseRegisteredExtensionsKey];
 	}
